--- conflicted
+++ resolved
@@ -39,12 +39,7 @@
 	defer tdb.close()
 	db := tdb.LDBStore
 	db.setCapacity(50000)
-<<<<<<< HEAD
-	memStore := NewMemStore(db, defaultCacheCapacity, defaultChunkRequestsCacheCapacity)
-=======
-	storeParams := NewStoreParams(defaultCacheCapacity, nil, nil)
-	memStore := NewMemStore(storeParams, db)
->>>>>>> 74828b81
+	memStore := NewMemStore(NewDefaultStoreParams(), db)
 	localStore := &LocalStore{
 		memStore: memStore,
 		DbStore:  db,
@@ -76,11 +71,7 @@
 	}
 	ioutil.WriteFile("/tmp/slice.bzz.16M", slice, 0666)
 	ioutil.WriteFile("/tmp/result.bzz.16M", resultSlice, 0666)
-<<<<<<< HEAD
-	localStore.memStore = NewMemStore(db, defaultCacheCapacity, defaultChunkRequestsCacheCapacity)
-=======
-	localStore.memStore = NewMemStore(storeParams, db)
->>>>>>> 74828b81
+	localStore.memStore = NewMemStore(NewDefaultStoreParams(), db)
 	resultReader, isEncrypted = dpa.Retrieve(key)
 	if isEncrypted != toEncrypt {
 		t.Fatalf("isEncrypted expected %v got %v", toEncrypt, isEncrypted)
@@ -112,13 +103,7 @@
 	}
 	defer tdb.close()
 	db := tdb.LDBStore
-<<<<<<< HEAD
-	memStore := NewMemStore(db, 0, 0)
-=======
-	storeParams := NewStoreParams(0, nil, nil)
-	storeParams.CacheCapacity = 10000000
-	memStore := NewMemStore(storeParams, db)
->>>>>>> 74828b81
+	memStore := NewMemStore(NewDefaultStoreParams(), db)
 	localStore := &LocalStore{
 		memStore: memStore,
 		DbStore:  db,
