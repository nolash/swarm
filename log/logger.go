--- conflicted
+++ resolved
@@ -158,29 +158,6 @@
 }
 
 func (l *logger) Trace(msg string, ctx ...interface{}) {
-<<<<<<< HEAD
-	l.write(msg, LvlTrace, ctx, 2)
-}
-
-func (l *logger) Debug(msg string, ctx ...interface{}) {
-	l.write(msg, LvlDebug, ctx, 2)
-}
-
-func (l *logger) Info(msg string, ctx ...interface{}) {
-	l.write(msg, LvlInfo, ctx, 2)
-}
-
-func (l *logger) Warn(msg string, ctx ...interface{}) {
-	l.write(msg, LvlWarn, ctx, 2)
-}
-
-func (l *logger) Error(msg string, ctx ...interface{}) {
-	l.write(msg, LvlError, ctx, 2)
-}
-
-func (l *logger) Crit(msg string, ctx ...interface{}) {
-	l.write(msg, LvlCrit, ctx, 2)
-=======
 	l.write(msg, LvlTrace, ctx, skipLevel)
 }
 
@@ -202,7 +179,6 @@
 
 func (l *logger) Crit(msg string, ctx ...interface{}) {
 	l.write(msg, LvlCrit, ctx, skipLevel)
->>>>>>> 3fb5f3ae
 	os.Exit(1)
 }
 
